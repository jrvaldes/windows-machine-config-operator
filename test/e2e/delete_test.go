package e2e

import (
	"context"
	"fmt"
	"log"
	"strings"
	"testing"
	"time"

	config "github.com/openshift/api/config/v1"
	mapi "github.com/openshift/api/machine/v1beta1"
	"github.com/stretchr/testify/assert"
	"github.com/stretchr/testify/require"
	apps "k8s.io/api/apps/v1"
	core "k8s.io/api/core/v1"
	meta "k8s.io/apimachinery/pkg/apis/meta/v1"
	"k8s.io/apimachinery/pkg/util/wait"

	"github.com/openshift/windows-machine-config-operator/controllers"
	"github.com/openshift/windows-machine-config-operator/pkg/retry"
	"github.com/openshift/windows-machine-config-operator/pkg/secrets"
	"github.com/openshift/windows-machine-config-operator/pkg/windows"
	"github.com/openshift/windows-machine-config-operator/pkg/wiparser"
	"github.com/openshift/windows-machine-config-operator/test/e2e/clusterinfo"
)

// remotePowerShellCmdPrefix holds the PowerShell prefix that needs to be prefixed  for every remote PowerShell
// command executed on the remote Windows VM
const remotePowerShellCmdPrefix = "powershell.exe -NonInteractive -ExecutionPolicy Bypass -Command "

func deletionTestSuite(t *testing.T) {
	tc, err := NewTestContext()
	require.NoError(t, err)
	t.Run("Deletion", tc.testWindowsNodeDeletion)
}

// clearWindowsInstanceConfigMap removes all entries in the windows-instances ConfigMap
func (tc *testContext) clearWindowsInstanceConfigMap() error {
	cm, err := tc.client.K8s.CoreV1().ConfigMaps(wmcoNamespace).Get(context.TODO(), wiparser.InstanceConfigMap,
		meta.GetOptions{})
	if err != nil {
		return fmt.Errorf("error retrieving windows-instances ConfigMap: %w", err)
	}
	cm.Data = map[string]string{}
	_, err = tc.client.K8s.CoreV1().ConfigMaps(wmcoNamespace).Update(context.TODO(), cm, meta.UpdateOptions{})
	if err != nil {
		return fmt.Errorf("error clearing windows-instances ConfigMap data: %w", err)
	}
	return nil
}

// testBYOHRemoval tests that nodes are properly removed and deconfigured after removing ConfigMap entries
func (tc *testContext) testBYOHRemoval(t *testing.T) {
	// Get list of BYOH nodes before the node objects are deleted
	byohNodes, err := tc.listFullyConfiguredWindowsNodes(true)
	require.NoError(t, err, "error getting BYOH node list")

	// Remove all entries from the windows-instances ConfigMap, causing all node objects to be deleted
	require.NoError(t, tc.clearWindowsInstanceConfigMap(),
		"error removing windows-instances ConfigMap entries")
	err = tc.waitForWindowsNodeRemoval(true)
	require.NoError(t, err, "Removing ConfigMap entries did not cause Windows node deletion")

	// For each node that was deleted, check that all the expected services have been removed
	for _, node := range byohNodes {
		t.Run(node.GetName(), func(t *testing.T) {
			addr, err := controllers.GetAddress(node.Status.Addresses)
			require.NoError(t, err, "unable to get node address")
			svcs, err := tc.getWinServices(addr)
			require.NoError(t, err, "error getting service map")
			for _, svcName := range windows.RequiredServices {
				t.Run(svcName, func(t *testing.T) {
					require.NotContains(t, svcs, svcName, "service present")
				})
			}
			dirsCleanedUp, err := tc.checkDirsDoNotExist(addr)
			require.NoError(t, err, "error determining if created directories exist")
			assert.True(t, dirsCleanedUp, "directories not removed")

			networksRemoved, err := tc.checkNetworksRemoved(addr)
			require.NoError(t, err, "error determining if HNS networks are removed")
			assert.True(t, networksRemoved, "HNS networks not removed")

			envVarsRemoved, err := tc.checkEnvVarsRemoved(addr)
			require.NoError(t, err, "error determining if ENV vars are removed")
			assert.True(t, envVarsRemoved, "ENV vars not removed")

			t.Run("AWS metadata endpoint", func(t *testing.T) {
				tc.checkAWSMetadataEndpointRouteIsRestored(t, addr)
			})
		})
	}
}

// checkDirsDoNotExist returns true if the required directories do not exist on the Windows instance with the given
// address
func (tc *testContext) checkDirsDoNotExist(address string) (bool, error) {
	command := ""

	for _, dir := range windows.RequiredDirectories {
		command += fmt.Sprintf("if ((Test-Path %s) -eq $true) { Write-Output %s exists}", dir, dir)
	}
	command += "exit 0"
	out, err := tc.runPowerShellSSHJob("check-win-dirs", command, address)
	if err != nil {
		return false, fmt.Errorf("error confirming directories do not exist %s: %w", out, err)
	}
	return !strings.Contains(out, "exists"), nil
}

// checkNetworksRemoved returns true if the HNS networks created by hybrid-overlay and the
// HNS endpoint created by the operator do not exist on the Windows instance with the given address
func (tc *testContext) checkNetworksRemoved(address string) (bool, error) {
	command := "Get-HnsNetwork; Get-HnsEndpoint"
	out, err := tc.runPowerShellSSHJob("check-hns-networks", command, address)
	if err != nil {
		return false, fmt.Errorf("error confirming networks are removed %s: %w", out, err)
	}
	return !(strings.Contains(out, windows.BaseOVNKubeOverlayNetwork) ||
		strings.Contains(out, windows.OVNKubeOverlayNetwork) ||
		strings.Contains(out, "VIPEndpoint")), nil
}

// checkEnvVarsRemoved returns true if the system and service level ENV vars do not exist on the Windows instance
func (tc *testContext) checkEnvVarsRemoved(address string) (bool, error) {
	watchedEnvVars := []string{"HTTP_PROXY", "HTTPS_PROXY", "NO_PROXY"}
	for _, proxyVar := range watchedEnvVars {
		systemEnvVars, err := tc.getSystemEnvVar(address, proxyVar)
		if err != nil {
			return false, fmt.Errorf("error retrieving system level ENV vars: %w", err)
		}
		if _, exists := systemEnvVars[proxyVar]; exists {
			return false, nil
		}
		for _, svcName := range windows.RequiredServices {
			svcEnvVars, err := tc.getProxyEnvVarsFromService(address, svcName)
			if err != nil {
				return false, fmt.Errorf("error retrieving service level ENV vars: %w", err)
			}
			if _, exists := svcEnvVars[proxyVar]; exists {
				return false, nil
			}
		}
	}
	return true, nil
}

// checkAWSMetadataEndpointRouteIsRestored returns true if the metadata endpoint route is present on the Windows
// instance
func (tc *testContext) checkAWSMetadataEndpointRouteIsRestored(t *testing.T, address string) {
	if tc.CloudProvider.GetType() != config.AWSPlatformType {
		t.Skipf("Skipping for %s", tc.CloudProvider.GetType())
	}
	out, err := tc.runPowerShellSSHJob("check-routes", "Get-NetRoute", address)
	require.NoError(t, err, "error checking routes")
	assert.True(t, strings.Contains(out, "169.254.169.254"), "metadata endpoint route is not restored")
}

// waitForWindowsNodeRemoval returns when there are zero Windows nodes of the given type, machine or byoh, in the cluster
func (tc *testContext) waitForWindowsNodeRemoval(isBYOH bool) error {
	labelSelector := core.LabelOSStable + "=windows"
	if isBYOH {
		// BYOH label is set to true
		labelSelector = fmt.Sprintf("%s,%s=true", labelSelector, controllers.BYOHLabel)
	} else {
		// BYOH label is not set
		labelSelector = fmt.Sprintf("%s,!%s", labelSelector, controllers.BYOHLabel)
	}
	return wait.PollImmediate(retryInterval, 10*time.Minute, func() (done bool, err error) {
		nodes, err := tc.client.K8s.CoreV1().Nodes().List(context.TODO(),
			meta.ListOptions{LabelSelector: labelSelector})
		if err != nil {
			return false, nil
		}
		return len(nodes.Items) == 0, nil
	})
}

// testWindowsNodeDeletion tests the Windows node deletion from the cluster.
func (tc *testContext) testWindowsNodeDeletion(t *testing.T) {
	tc.cleanupDeployments()
	// Deploy a DaemonSet and wait until its pods have been made ready on each Windows node. DaemonSet pods cannot be
	// drained from a Node.
	// Doing this ensures that WMCO is able to handle containers being present on the instance when deconfiguring.
	ds, err := tc.deployNOOPDaemonSet()
	require.NoError(t, err, "error creating DaemonSet")
	defer tc.client.K8s.AppsV1().DaemonSets(ds.GetNamespace()).Delete(context.TODO(), ds.GetName(),
		meta.DeleteOptions{})
	err = tc.waitUntilDaemonsetScaled(ds.GetName(), int(gc.numberOfMachineNodes+gc.numberOfBYOHNodes))
	require.NoError(t, err, "error waiting for DaemonSet pods to become ready")

	// set expected node count to zero, since all Windows Nodes should be deleted in the test
	expectedNodeCount := int32(0)
	// Get all the Machines created by the e2e tests
	// For platform=none, the resulting slice is empty
	e2eMachineSets, err := tc.client.Machine.MachineSets(clusterinfo.MachineAPINamespace).List(context.TODO(),
		meta.ListOptions{LabelSelector: clusterinfo.MachineE2ELabel + "=true"})
	require.NoError(t, err, "error listing MachineSets")
	var machineControllerMachineSet *mapi.MachineSet
	for _, machineSet := range e2eMachineSets.Items {
		if machineSet.Spec.Selector.MatchLabels[controllers.IgnoreLabel] != "true" {
			machineControllerMachineSet = &machineSet
			break
		}
	}
	// skip the scale down step if there is no MachineSet for the Windows Machine controller
	if machineControllerMachineSet != nil {
		// Scale the Windows MachineSet to 0
		machineControllerMachineSet.Spec.Replicas = &expectedNodeCount
		_, err = tc.client.Machine.MachineSets(clusterinfo.MachineAPINamespace).Update(context.TODO(),
			machineControllerMachineSet, meta.UpdateOptions{})
		require.NoError(t, err, "error updating Windows MachineSet")

		// we are waiting 10 minutes for all windows machines to get deleted.
		err = tc.waitForWindowsNodeRemoval(false)
		require.NoError(t, err, "Windows Machine Node deletion failed")
	}
	t.Run("BYOH node removal", tc.testBYOHRemoval)

	// Cleanup all the MachineSets created by us.
	for _, machineSet := range e2eMachineSets.Items {
		assert.NoError(t, tc.deleteMachineSet(&machineSet), "error deleting MachineSet")
	}
	// Phase is ignored during deletion, in this case we are just waiting for Machines to be deleted.
	_, err = tc.waitForWindowsMachines(int(expectedNodeCount), "", false)
	require.NoError(t, err, "Machine controller Windows machine deletion failed")
	_, err = tc.waitForWindowsMachines(int(expectedNodeCount), "", true)
	require.NoError(t, err, "ConfigMap controller Windows machine deletion failed")

	// Test if prometheus configuration is updated to have no node entries in the endpoints object
	t.Run("Prometheus configuration", tc.testPrometheus)

	// Cleanup windows-instances ConfigMap
	tc.deleteWindowsInstanceConfigMap()

	// Cleanup secrets created by us.
	err = tc.client.K8s.CoreV1().Secrets(clusterinfo.MachineAPINamespace).Delete(context.TODO(),
		clusterinfo.UserDataSecretName, meta.DeleteOptions{})
	require.NoError(t, err, "could not delete userData secret")

	err = tc.client.K8s.CoreV1().Secrets(wmcoNamespace).Delete(context.TODO(), secrets.PrivateKeySecret, meta.DeleteOptions{})
	require.NoError(t, err, "could not delete privateKey secret")

	// Cleanup wmco-test namespace created by us.
	err = tc.deleteNamespace(tc.workloadNamespace)
	require.NoError(t, err, "could not delete test namespace")
}

// DeployNOOPDaemonSet deploys a DaemonSet which will deploy pods in a sleep loop across all Windows nodes
func (tc *testContext) deployNOOPDaemonSet() (*apps.DaemonSet, error) {
	ds := apps.DaemonSet{
		ObjectMeta: meta.ObjectMeta{
			Name: "noop-ds",
		},
		Spec: apps.DaemonSetSpec{
			Selector: &meta.LabelSelector{
				MatchLabels: map[string]string{"name": "noop-ds"},
			},
			Template: core.PodTemplateSpec{
				ObjectMeta: meta.ObjectMeta{
					Labels: map[string]string{"name": "noop-ds"},
				},
				Spec: core.PodSpec{
					OS:          &core.PodOS{Name: core.Windows},
					Tolerations: []core.Toleration{{Key: "os", Value: "Windows", Effect: "NoSchedule"}},
					Containers: []core.Container{{
						Name:    "sleep",
						Image:   tc.getWindowsServerContainerImage(),
						Command: []string{powerShellExe, "-command", "while ($true) {Start-Sleep -Seconds 1}"},
					}},
					NodeSelector: map[string]string{"kubernetes.io/os": "windows"},
				},
			},
		},
	}
	created, err := tc.client.K8s.AppsV1().DaemonSets(tc.workloadNamespace).Create(context.TODO(), &ds,
		meta.CreateOptions{})
	if err != nil {
		return nil, fmt.Errorf("error creating daemonset %v: %w", ds, err)
	}
	return created, nil
}

// waitUntilDeploymentScaled will return nil if the daemonset is fully deployed across the Windows nodes
func (tc *testContext) waitUntilDaemonsetScaled(name string, desiredReplicas int) error {
	var ds *apps.DaemonSet
	err := wait.PollImmediateWithContext(context.TODO(), retry.Interval, retry.Timeout,
		func(ctx context.Context) (done bool, err error) {
			ds, err = tc.client.K8s.AppsV1().DaemonSets(tc.workloadNamespace).Get(ctx, name, meta.GetOptions{})
			if err != nil {
				log.Printf("could not get daemonset %s: %s", name, err)
				return false, nil
			}
			return int(ds.Status.NumberAvailable) == desiredReplicas, nil
		})
	if err != nil {
		return fmt.Errorf("error waiting for daemonset %s to scale, current status: %+v: %w", name, ds.Status, err)
	}
<<<<<<< HEAD
	return fmt.Errorf("timed out waiting for daemonset %s to scale, current status: %+v", name, ds.Status)
}

// cleanupWorkloads attempts to delete all deployments that exist within the testContext workload namespace
func (tc *testContext) cleanupDeployments() {
	deployments, err := tc.client.K8s.AppsV1().Deployments(tc.workloadNamespace).List(context.TODO(), meta.ListOptions{})
	if err != nil {
		log.Printf("error getting deployment list: %s", err)
		return
	}
	for _, deployment := range deployments.Items {
		log.Printf("deleting deployment %s", deployment.GetName())
		err := tc.client.K8s.AppsV1().Deployments(tc.workloadNamespace).Delete(context.TODO(), deployment.GetName(),
			meta.DeleteOptions{})
		if err != nil {
			log.Printf("error deleting deployment %s: %s", deployment.GetName(), err)
		}
	}
=======
	return nil
>>>>>>> bfe1212e
}<|MERGE_RESOLUTION|>--- conflicted
+++ resolved
@@ -297,8 +297,7 @@
 	if err != nil {
 		return fmt.Errorf("error waiting for daemonset %s to scale, current status: %+v: %w", name, ds.Status, err)
 	}
-<<<<<<< HEAD
-	return fmt.Errorf("timed out waiting for daemonset %s to scale, current status: %+v", name, ds.Status)
+	return nil
 }
 
 // cleanupWorkloads attempts to delete all deployments that exist within the testContext workload namespace
@@ -316,7 +315,4 @@
 			log.Printf("error deleting deployment %s: %s", deployment.GetName(), err)
 		}
 	}
-=======
-	return nil
->>>>>>> bfe1212e
 }